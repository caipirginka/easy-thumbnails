<<<<<<< HEAD
VERSION = (2, 8, 0, 'rc', 0)
=======
VERSION = (2, 7, 2, 'final', 0)
>>>>>>> bf50cc4d


def get_version(*args, **kwargs):
    # Don't litter django/__init__.py with all the get_version stuff.
    # Only import if it's actually called.
    from .get_version import get_version
    return get_version(*args, **kwargs)<|MERGE_RESOLUTION|>--- conflicted
+++ resolved
@@ -1,8 +1,4 @@
-<<<<<<< HEAD
-VERSION = (2, 8, 0, 'rc', 0)
-=======
-VERSION = (2, 7, 2, 'final', 0)
->>>>>>> bf50cc4d
+VERSION = (2, 8, 0)
 
 
 def get_version(*args, **kwargs):
