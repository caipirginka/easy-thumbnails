import logging
from testfixtures import LogCapture
from os import path
<<<<<<< HEAD
from easy_thumbnails import files, utils, signals, test, exceptions
=======

from easy_thumbnails import files, utils, signals, test, exceptions, models
>>>>>>> 68f59ceb
from easy_thumbnails.conf import settings
try:
    from PIL import Image
except ImportError:
    import Image


class FilesTest(test.BaseTest):

    def setUp(self):
        super(FilesTest, self).setUp()
        self.storage = test.TemporaryStorage()
        self.remote_storage = test.FakeRemoteStorage()

        # Save a test image in both storages.
        filename = self.create_image(self.storage, 'test.jpg')
        self.thumbnailer = files.get_thumbnailer(self.storage, filename)
        self.thumbnailer.thumbnail_storage = self.storage

        filename = self.create_image(self.remote_storage, 'test.jpg')
        self.remote_thumbnailer = files.get_thumbnailer(
            self.remote_storage, filename)
        self.remote_thumbnailer.thumbnail_storage = self.remote_storage

        # Create another thumbnailer for extension test.
        self.ext_thumbnailer = files.get_thumbnailer(self.storage, filename)
        self.ext_thumbnailer.thumbnail_storage = self.storage

        # Generate test transparent images.
        filename = self.create_image(
            self.storage, 'transparent.png', image_mode='RGBA',
            image_format='PNG')
        self.transparent_thumbnailer = files.get_thumbnailer(
            self.storage, filename)
        self.transparent_thumbnailer.thumbnail_storage = self.storage

        filename = self.create_image(
            self.storage, 'transparent-greyscale.png', image_mode='LA',
            image_format='PNG')
        self.transparent_greyscale_thumbnailer = files.get_thumbnailer(
            self.storage, filename)
        self.transparent_greyscale_thumbnailer.thumbnail_storage = self.storage

    def tearDown(self):
        self.storage.delete_temporary_storage()
        self.remote_storage.delete_temporary_storage()
        super(FilesTest, self).tearDown()

    def assertRegex(self, *args, **kwargs):
        func = getattr(super(FilesTest, self), 'assertRegex', None)
        if func is None:
            func = self.assertRegexpMatches
        return func(*args, **kwargs)

    def test_tag(self):
        local = self.thumbnailer.get_thumbnail({'size': (100, 100)})
        remote = self.remote_thumbnailer.get_thumbnail({'size': (100, 100)})

        self.assertEqual(
            local.tag(), '<img alt="" height="75" src="%s" width="100" '
            '/>' % local.url)
        self.assertEqual(
            local.tag(alt='A & B'), '<img alt="A &amp; B" height="75" '
            'src="%s" width="100" />' % local.url)

        # Can turn off dimensions.
        self.assertEqual(
            remote.tag(use_size=False), '<img alt="" src="%s" />' % remote.url)

        # Thumbnails on remote storage don't get dimensions...
        self.assertEqual(
            remote.tag(), '<img alt="" src="%s" />' % remote.url)
        # ...unless explicitly requested.
        self.assertEqual(
            remote.tag(use_size=True),
            '<img alt="" height="75" src="%s" width="100" />' % remote.url)

        # All other arguments are passed through as attributes.
        self.assertEqual(
            local.tag(**{'rel': 'A&B', 'class': 'fish'}),
            '<img alt="" class="fish" height="75" rel="A&amp;B" '
            'src="%s" width="100" />' % local.url)

    def test_transparent_thumbnailing(self):
        thumb_file = self.thumbnailer.get_thumbnail(
            {'size': (100, 100)})
        thumb_file.seek(0)
        thumb = Image.open(thumb_file)
        self.assertFalse(
            utils.is_transparent(thumb),
            "%s shouldn't be transparent." % thumb_file.name)

        thumb_file = self.transparent_thumbnailer.get_thumbnail(
            {'size': (100, 100)})
        thumb_file.seek(0)
        thumb = Image.open(thumb_file)
        self.assertTrue(
            utils.is_transparent(thumb),
            "%s should be transparent." % thumb_file.name)

        thumb_file = self.transparent_greyscale_thumbnailer.get_thumbnail(
            {'size': (100, 100)})
        thumb_file.seek(0)
        thumb = Image.open(thumb_file)
        self.assertTrue(
            utils.is_transparent(thumb),
            "%s should be transparent." % thumb_file.name)

    def test_missing_thumb(self):
        opts = {'size': (100, 100)}
        thumb = self.thumbnailer.get_thumbnail(opts)
        thumb_cache = self.thumbnailer.get_thumbnail_cache(
            thumbnail_name=thumb.name)
        thumb_cache.delete()
        thumb.storage.delete(thumb.name)
        self.thumbnailer.get_thumbnail(opts)

    def test_missing_thumb_from_storage(self):
        opts = {'size': (100, 100)}
        thumb = self.thumbnailer.get_thumbnail(opts)
        thumb.storage.delete(thumb.name)
        new_thumb = self.thumbnailer.get_thumbnail(opts)
        self.assertEqual(thumb.name, new_thumb.name)
        self.assertTrue(thumb.storage.exists(new_thumb.name))

    def test_missing_remote_thumb(self):
        opts = {'size': (100, 100)}
        thumb = self.remote_thumbnailer.get_thumbnail(opts)
        thumb_cache = self.remote_thumbnailer.get_thumbnail_cache(
            thumbnail_name=thumb.name)
        thumb_cache.delete()
        thumb.storage.delete(thumb.name)
        self.remote_thumbnailer.get_thumbnail(opts)

    def test_missing_source(self):
        opts = {'size': (100, 100)}
        self.storage.delete(self.thumbnailer.name)
        self.assertRaises(
            exceptions.InvalidImageFormatError,
            self.thumbnailer.get_thumbnail, opts)

    def test_extensions(self):
        self.ext_thumbnailer.thumbnail_extension = 'png'
        thumb = self.ext_thumbnailer.get_thumbnail({'size': (100, 100)})
        self.assertEqual(path.splitext(thumb.name)[1], '.png')

        self.ext_thumbnailer.thumbnail_preserve_extensions = ('foo',)
        thumb = self.ext_thumbnailer.get_thumbnail({'size': (100, 100)})
        self.assertEqual(path.splitext(thumb.name)[1], '.png')

        self.ext_thumbnailer.thumbnail_preserve_extensions = True
        thumb = self.ext_thumbnailer.get_thumbnail({'size': (100, 100)})
        self.assertEqual(path.splitext(thumb.name)[1], '.jpg')

        self.ext_thumbnailer.thumbnail_preserve_extensions = ('foo', 'jpg')
        thumb = self.ext_thumbnailer.get_thumbnail({'size': (100, 100)})
        self.assertEqual(path.splitext(thumb.name)[1], '.jpg')

    def test_high_resolution(self):
        self.ext_thumbnailer.thumbnail_high_resolution = True
        thumb = self.ext_thumbnailer.get_thumbnail({'size': (100, 100)})
        base, ext = path.splitext(thumb.path)
        hires_thumb_file = ''.join([base + '@2x', ext])
        self.assertTrue(path.isfile(hires_thumb_file))
        thumb = Image.open(hires_thumb_file)
        self.assertEqual(thumb.size, (200, 150))

    def test_highres_infix(self):
        self.ext_thumbnailer.thumbnail_high_resolution = True
        self.ext_thumbnailer.thumbnail_highres_infix = '_2x'
        thumb = self.ext_thumbnailer.get_thumbnail({'size': (100, 100)})
        base, ext = path.splitext(thumb.path)
        hires_thumb_file = ''.join([base + '_2x', ext])
        self.assertTrue(path.isfile(hires_thumb_file))
        thumb = Image.open(hires_thumb_file)
        self.assertEqual(thumb.size, (200, 150))

    def test_postprocessor(self):
        """use a mock image optimizing post processor doing nothing"""
        with self.settings(THUMBNAIL_OPTIMIZE_COMMAND={
                'png': 'easy_thumbnails/tests/mockoptim.py {filename}'}):
            with LogCapture() as logcap:
                self.ext_thumbnailer.thumbnail_extension = 'png'
                self.ext_thumbnailer.get_thumbnail({'size': (10, 10)})
                actual = tuple(logcap.actual())[0]
                self.assertEqual(actual[0], 'easy_thumbnails.optimize')
                self.assertEqual(actual[1], 'INFO')
                self.assertRegex(
                    actual[2],
                    '^easy_thumbnails/tests/mockoptim.py [^ ]+ returned '
                    'nothing$')

    def test_postprocessor_fail(self):
        """use a mock image optimizing post processor doing nothing"""
        with self.settings(THUMBNAIL_OPTIMIZE_COMMAND={
                'png': 'easy_thumbnails/tests/mockoptim_fail.py {filename}'}):
            with LogCapture() as logcap:
                self.ext_thumbnailer.thumbnail_extension = 'png'
                self.ext_thumbnailer.get_thumbnail({'size': (10, 10)})
                actual = tuple(logcap.actual())[0]
                self.assertEqual(actual[0], 'easy_thumbnails.optimize')
                self.assertEqual(actual[1], 'ERROR')
                self.assertRegex(
                    actual[2], r'^Command\ .+returned non-zero exit status 1$')

    def test_USE_TZ(self):
        settings.USE_TZ = True
        self.thumbnailer.get_thumbnail({'size': (10, 20)})

        settings.USE_TZ = False
        self.thumbnailer.get_thumbnail({'size': (20, 40)})

    def test_thumbnailfile_options(self):
        opts = {'size': (50, 50), 'crop': True, 'upscale': True}
        thumb = self.thumbnailer.get_thumbnail(opts)
        self.assertEqual(thumb.thumbnail_options, opts)

    def test_default_options_setting(self):
        settings.THUMBNAIL_DEFAULT_OPTIONS = {'crop': True}
        opts = {'size': (50, 50)}
        thumb = self.thumbnailer.get_thumbnail(opts)
        self.assertEqual((thumb.width, thumb.height), (50, 50))

    def test_dimensions_of_cached_image(self):
        opts = {'size': (50, 50)}
        thumb = self.thumbnailer.get_thumbnail(opts)
        self.assertEqual((thumb.width, thumb.height), (50, 38))
        # Now the thumb has been created, check that retrieving this still
        # gives access to the dimensions.
        thumb = self.thumbnailer.get_thumbnail(opts)
        self.assertEqual((thumb.width, thumb.height), (50, 38))

    def test_cached_dimensions_of_cached_image(self):
        settings.THUMBNAIL_CACHE_DIMENSIONS = True
        opts = {'size': (50, 50)}
        thumb = self.thumbnailer.get_thumbnail(opts)
        self.assertEqual((thumb.width, thumb.height), (50, 38))
        # Now the thumb has been created, check that
        # dimesions are in the database.
        dimensions = models.ThumbnailDimensions.objects.all()[0]
        self.assertEqual(
            (thumb.width, thumb.height),
            (dimensions.width, dimensions.height))
        settings.THUMBNAIL_CACHE_DIMENSIONS = False

    def test_add_dimension_cache(self):
        settings.THUMBNAIL_CACHE_DIMENSIONS = True
        opts = {'size': (50, 50)}
        thumb = self.thumbnailer.get_thumbnail(opts)
        self.assertEqual((thumb.width, thumb.height), (50, 38))
        # delete the created dimensions
        models.ThumbnailDimensions.objects.all()[0].delete()
        # now access the thumbnail again
        thumb = self.thumbnailer.get_thumbnail(opts)
        self.assertRaises(
            IndexError,
            lambda: models.ThumbnailDimensions.objects.all()[0])
        thumb.height
        dimensions = models.ThumbnailDimensions.objects.all()[0]
        # and make sure they match when fetched again.
        thumb = self.thumbnailer.get_thumbnail(opts)
        self.assertEqual(
            (thumb.width, thumb.height),
            (dimensions.width, dimensions.height))
        settings.THUMBNAIL_CACHE_DIMENSIONS = False

    def test_thumbnail_created_signal(self):

        def signal_handler(sender, **kwargs):
            sender.signal_received = True

        signals.thumbnail_created.connect(signal_handler)
        try:
            thumb = self.thumbnailer.get_thumbnail({'size': (10, 20)})
            self.assertTrue(hasattr(thumb, 'signal_received'))
        finally:
            signals.thumbnail_created.disconnect(signal_handler)

    def test_passive_thumbnailer(self):
        options = {'size': (10, 10)}

        # Explicitly using the generate=False option on get_thumbnail won't
        # generate a missing thumb.
        thumb = self.thumbnailer.get_thumbnail(options, generate=False)
        self.assertEqual(thumb, None)

        # If the thumbnailer has generate=False, get_thumbnail won't generate a
        # missing thumb by default.
        self.thumbnailer.generate = False
        thumb = self.thumbnailer.get_thumbnail(options)
        self.assertEqual(thumb, None)

        # If the thumbnailer has generate=False, get_thumbnail with
        # generate=True will stiff force generation a missing thumb.
        thumb = self.thumbnailer.get_thumbnail(options, generate=True)
        self.assertTrue(thumb)

        # If the thumbnailer has generate=False, get_thumbnail will still
        # return existing thumbnails.
        thumb = self.thumbnailer.get_thumbnail(options)
        self.assertTrue(thumb)

        # Explicitly using the generate=False option on get_thumbnail will
        # still return existing thumbnails.
        thumb = self.thumbnailer.get_thumbnail(options, generate=False)
        self.assertTrue(thumb)

    def test_thumbnail_missed_signal(self):

        def signal_handler(sender, **kwargs):
            sender.missed_signal = kwargs.get('options')

        signals.thumbnail_missed.connect(signal_handler)
        try:
            # Standard generation doesn't trigger signal.
            self.thumbnailer.get_thumbnail({'size': (100, 100)})
            self.assertFalse(hasattr(self.thumbnailer, 'missed_signal'))
            # Retrieval doesn't trigger signal.
            self.thumbnailer.get_thumbnail(
                {'size': (100, 100)}, generate=False)
            self.assertFalse(hasattr(self.thumbnailer, 'missed_signal'))
            # A thumbnail miss does trigger it.
            options = {'size': (10, 20)}
            thumb = self.thumbnailer.get_thumbnail(options, generate=False)
            self.assertEqual(thumb, None)
            self.assertEqual(self.thumbnailer.missed_signal, options)
        finally:
            signals.thumbnail_created.disconnect(signal_handler)<|MERGE_RESOLUTION|>--- conflicted
+++ resolved
@@ -1,17 +1,13 @@
 import logging
-from testfixtures import LogCapture
 from os import path
-<<<<<<< HEAD
-from easy_thumbnails import files, utils, signals, test, exceptions
-=======
 
 from easy_thumbnails import files, utils, signals, test, exceptions, models
->>>>>>> 68f59ceb
 from easy_thumbnails.conf import settings
 try:
     from PIL import Image
 except ImportError:
     import Image
+from testfixtures import LogCapture
 
 
 class FilesTest(test.BaseTest):
