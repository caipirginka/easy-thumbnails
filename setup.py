#!/usr/bin/env python
import codecs
import os
from setuptools import setup, find_packages
from setuptools.command.test import test as TestCommand

import easy_thumbnails


class DjangoTests(TestCommand):

    def finalize_options(self):
        TestCommand.finalize_options(self)
        self.test_args = []
        self.test_suite = True

    def run_tests(self):
        from django.core import management
        DSM = 'DJANGO_SETTINGS_MODULE'
        if DSM not in os.environ:
            os.environ[DSM] = 'easy_thumbnails.tests.settings'
        management.execute_from_command_line()


def read_files(*filenames):
    """
    Output the contents of one or more files to a single concatenated string.
    """
    output = []
    for filename in filenames:
        f = codecs.open(filename, encoding='utf-8')
        try:
            output.append(f.read())
        finally:
            f.close()
    return '\n\n'.join(output)


setup(
    name='easy-thumbnails',
    version=easy_thumbnails.get_version(),
    url='http://github.com/SmileyChris/easy-thumbnails',
    description='Easy thumbnails for Django',
    long_description=read_files('README.rst', 'CHANGES.rst'),
    author='Chris Beaven',
    author_email='smileychris@gmail.com',
    platforms=['any'],
    packages=find_packages(),
    include_package_data=True,
    install_requires=[
<<<<<<< HEAD
        'django>=1.11,<2;python_version<"3"',
        'django>=1.11;python_version>="3"',
        'pillow<4;python_version<"2.7"',
        'pillow;python_version>="2.7"',
=======
        'django',
        'pillow',
>>>>>>> 3e8bb1a9
    ],
    python_requires='>=3.5',
    cmdclass={'test': DjangoTests},
    classifiers=[
        'Development Status :: 5 - Production/Stable',
        'Environment :: Web Environment',
        'Framework :: Django',
        'Framework :: Django :: 1.11',
        'Framework :: Django :: 2.2',
        'Framework :: Django :: 3.0',
        'Intended Audience :: Developers',
        'License :: OSI Approved :: BSD License',
        'Operating System :: OS Independent',
        'Programming Language :: Python',
        'Programming Language :: Python :: 3',
        'Programming Language :: Python :: 3 :: Only',
        'Programming Language :: Python :: 3.5',
        'Programming Language :: Python :: 3.6',
        'Programming Language :: Python :: 3.7',
        'Programming Language :: Python :: 3.8',
        'Topic :: Software Development :: Libraries :: Application Frameworks',
        'Topic :: Software Development :: Libraries :: Python Modules',
    ],
    zip_safe=False,
)<|MERGE_RESOLUTION|>--- conflicted
+++ resolved
@@ -48,15 +48,8 @@
     packages=find_packages(),
     include_package_data=True,
     install_requires=[
-<<<<<<< HEAD
-        'django>=1.11,<2;python_version<"3"',
-        'django>=1.11;python_version>="3"',
-        'pillow<4;python_version<"2.7"',
-        'pillow;python_version>="2.7"',
-=======
         'django',
         'pillow',
->>>>>>> 3e8bb1a9
     ],
     python_requires='>=3.5',
     cmdclass={'test': DjangoTests},
