--- conflicted
+++ resolved
@@ -1,15 +1,9 @@
 [tox]
 distribute = False
 envlist =
-<<<<<<< HEAD
-    py{27,34,35,36}-django111
-    py{34,35,36,37}-django{20}
-    py{35,36,37}-django{21,22}
-=======
     py{35,36,37}-django{11}
     py{35,36,37}-django{22}
     py{36,37,38}-django{30}
->>>>>>> 3e8bb1a9
     docs
 skip_missing_interpreters = True
 
@@ -24,16 +18,9 @@
 setenv = DJANGO_SETTINGS_MODULE=easy_thumbnails.tests.settings
 usedevelop = True
 deps =
-<<<<<<< HEAD
-    django111: Django>=1.11,<2.0
-    django20: Django>=2.0,<2.1
-    django21: Django>=2.1,<2.2
-    django22: Django>=2.2a1,<3.0
-=======
     django11: Django>=1.11.17,<2.0
     django22: Django>=2.2,<3.0
     django30: Django>=3.0,<3.1
->>>>>>> 3e8bb1a9
     testfixtures
 commands =
     python -Wd {envbindir}/django-admin.py test {posargs}
