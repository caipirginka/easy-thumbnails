--- conflicted
+++ resolved
@@ -9,8 +9,9 @@
 
 [gh-actions]
 python =
-    3.6: py36
-    3.7: py37, docs
+    3.5: py35
+    3.6: py36, docs
+    3.7: py37
     3.8: py38
     3.9: py39
     3.10: py310
@@ -20,18 +21,12 @@
     DJANGO_SETTINGS_MODULE=easy_thumbnails.tests.settings
 usedevelop = True
 deps =
-<<<<<<< HEAD
-    django22: Django>=2.2,<3.0
-    django30: Django>=3.0,<3.1
-    django31: Django>=3.1,<3.2
-=======
     django11: Django~=1.11.17
     django22: Django~=2.2.0
     django30: Django~=3.0.0
     django31: Django~=3.1.0
     django32: Django~=3.2.0
     djangomain: https://github.com/django/django/archive/refs/heads/main.zip
->>>>>>> bf50cc4d
     testfixtures
 commands =
     python -Wd {envbindir}/django-admin test {posargs}
@@ -39,7 +34,7 @@
     djangomain: true
 
 [testenv:docs]
-basepython = python3.7
+basepython = python3.6
 deps =
     Sphinx
     Django
